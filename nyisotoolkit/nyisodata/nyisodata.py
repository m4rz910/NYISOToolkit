--- conflicted
+++ resolved
@@ -46,28 +46,17 @@
 
     Methods
     -------
-<<<<<<< HEAD
-    config
-        Creates the download_dir and output_dir directories if they don't exist
-=======
     config 
         Creates the download_dir and DATABASE_DIR directories if they don't exist
->>>>>>> 9028502b
     main
         Handles logic for downloading data and constructing or reading finalized database
     get_raw_data
         Downloads and unzips raw CSV's from NYISO Website month by month
     """
 
-<<<<<<< HEAD
-    def __init__(
-        self, dataset, year, redownload=False, reconstruct=False, create_csv=False
-    ):
-=======
     def __init__(self, dataset, year,
                  redownload=False, reconstruct=False,
                  create_csv=False):
->>>>>>> 9028502b
         """Creates a local database based on dataset name and year stored in UTC.
 
         Parameters
@@ -95,19 +84,9 @@
         self.redownload = redownload
         self.reconstruct = reconstruct
         self.create_csv = create_csv
-<<<<<<< HEAD
-
-        self.curr_date = datetime.now(tz=pytz.timezone("US/Eastern"))
-        self.storage_dir = pl.Path(pl.Path(__file__).resolve().parent, "storage")
-        self.download_dir = pl.Path(
-            self.storage_dir, "raw_datafiles", self.dataset, self.year
-        )
-        self.output_dir = pl.Path(self.storage_dir, "databases")
-=======
         
         self.curr_date = datetime.now(tz=pytz.timezone('US/Eastern'))
         self.download_dir = pl.Path(STORAGE_DIR, 'raw_datafiles', self.dataset, self.year)
->>>>>>> 9028502b
         self.dataset_details = utils.fetch_dataset_url_map(self.dataset)
 
         # Methods
@@ -121,11 +100,7 @@
 
     def main(self):
         """Handles logic for downloading data and constructing or reading finalized database"""
-<<<<<<< HEAD
-        file_ = pl.Path(self.output_dir, f"{self.year}_{self.dataset}.pkl")
-=======
         file_ = pl.Path(DATABASE_DIR, f'{self.year}_{self.dataset}.pkl')
->>>>>>> 9028502b
         if not file_.exists() or self.redownload or self.reconstruct:
             if not file_.exists() or self.redownload:
                 self.get_raw_data()
@@ -257,17 +232,9 @@
             ), "NaNs Found! Resampling and interpolation should have handled this."
 
             # Save and return dataset in UTC
-<<<<<<< HEAD
-            df = df.tz_convert("UTC")
-            filepath = pl.Path(self.output_dir, f"{self.year}_{self.dataset}.pkl")
-            df.to_pickle(
-                filepath
-            )  # pickle will contains timezone and frequency information
-=======
             df = df.tz_convert('UTC')
             filepath = pl.Path(DATABASE_DIR, f'{self.year}_{self.dataset}.pkl')
             df.to_pickle(filepath)  # pickle will contains timezone and frequency information
->>>>>>> 9028502b
             if self.create_csv:
                 df.to_csv(filepath)
             self.df = df
