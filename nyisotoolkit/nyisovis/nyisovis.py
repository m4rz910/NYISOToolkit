import pathlib as pl
import matplotlib.dates as mdates
import matplotlib.pyplot as plt
from mpl_toolkits.mplot3d import Axes3D
import seaborn as sns
import yaml
import pandas as pd
import numpy as np

from nyisotoolkit.nyisodata.nyisodata import NYISOData, DATABASE_DIR
from nyisotoolkit.nyisostat.nyisostat import NYISOStat

# Figure Configuration
plt.style.use(['seaborn-whitegrid'])
plt.rcParams.update({'font.weight': 'bold',
                     'font.size': 8,
                     'axes.labelweight': 'bold',
                     'lines.linewidth': 2,
                     'axes.titleweight': 'bold',
                     'axes.grid': True,
                     'axes.edgecolor': '.15'})

# Legend Colors
c_dir = pl.Path(__file__).resolve().parent
figure_config_path = pl.Path(c_dir, "legend_colors.yml")
with open(figure_config_path) as file:
    all_configs = yaml.load(file, Loader=yaml.FullLoader)
    LEGEND_DEETS = all_configs["legend_colors"]

# List of Carbon Free Resources
CARBONFREE_SOURCES = ["Hydro", "Other Renewables", "Wind", "Nuclear"]


class NYISOVis:
    """A class used to create power system visualizations from the NYISOData and NYISOStat modules

    Attributes
    ----------
    year: str, int
        Year of dataset(s) to use for graphs
    out_dir: Pathlib Object, optional
        Path to a directory to save the figures to in SVG format (default location is in nyisotoolkit/nyisovis/visualizations)

    Methods
    -------
    tables_energy_generation
        Gathers datasets needed to produce fig_energy
    fig_energy_generation
        Produces a stacked area chart showing the trend of energy generation by energy source from tables_energy
    tables_carbon_free_timeseries
        Gathers datasets needed to produce fig_carbon_free_timeseries
    fig_carbon_free_timeseries
        Produces a stacked area chart showing the trend of carbon-free that served load by energy source from tables_clcpa_carbon_free
    fig_carbon_free_year
        Produces a stacked bar chart of annual percent carbon-free by energy source
        
    todo: Add additional functions
    """
<<<<<<< HEAD

    def __init__(self, year="2019", out_dir=pl.Path(c_dir, "visualizations")):
=======
    
    def __init__(self, year='2019', out_dir = pl.Path(c_dir,'visualizations'), **kwargs):
>>>>>>> 9028502b
        """
        Parameters
        ----------
        year: str, int
            Year of dataset(s) to use for graphs
        out_dir: Pathlib Object
            Directory to save the figure to
        kwargs:
            Additional parameters to be passed to NYISOData intialization
        """
        
        self.year = year
        self.out_dir = out_dir
        
        #if redownload is passed, update existing databases
        #looks to see which datasets are available and redownloads them
        if kwargs.get("redownload", False) or kwargs.get("reconstruct", False):
            existing_dbs = pl.Path(DATABASE_DIR).glob(f"{self.year}*.pkl")
            existing_datasets = [db.name.replace(".pkl","").replace(f"{self.year}_","") for db in existing_dbs]
            for dataset in existing_datasets:
                NYISOData(dataset=dataset, year=self.year, **kwargs)

<<<<<<< HEAD
    @staticmethod
    def tables_energy(year, f="D"):
        """Gathers datasets needed to produce fig_energy

=======
    def tables_energy_generation(self, f='D'):
        """Gathers datasets (in US/Eastern) needed to produce a few figures.
        
>>>>>>> 9028502b
        Parameters
        ----------
        f: str
            Frequency of graph to generate (daily ('D') and monthly ('M') recommended)

        Returns
        -------
        tables: Dictionary
            Dictionary containing dataset names as keys and respective Dataframes
        """
<<<<<<< HEAD

        if f in ["Y"]:
            raise ValueError("Frequency Not Supported!")

        # Power [MW]
        load = NYISOData(dataset="load_5m", year=year).df.tz_convert("US/Eastern")[
            "NYCA"
        ]
        fuel_mix = NYISOData(dataset="fuel_mix_5m", year=year).df.tz_convert(
            "US/Eastern"
        )
        imports = NYISOData(dataset="interface_flows_5m", year=year).df.tz_convert(
            "US/Eastern"
        )
        imports = imports.loc[:, ("External Flows", slice(None), "Flow (MW)")]
        imports.drop(
            ("External Flows", "SCH - HQ IMPORT EXPORT", "Flow (MW)"),
            axis="columns",
            inplace=True,
        )  #'SCH - HQ IMPORT EXPORT' is a subset of another external flow
        imports = imports.sum(axis="columns")

        tables = {
            "load": load,
            "fuel_mix": fuel_mix,
            "imports": imports,
        }  # group datasets into dictionary to apply

=======
        
        if f in ['Y']:
            raise ValueError('Frequency Not Supported!')
        
        #Power [MW]
        load = NYISOData(dataset='load_5m', year=self.year).df.tz_convert('US/Eastern')['NYCA']
        fuel_mix = NYISOData(dataset='fuel_mix_5m', year=self.year).df.tz_convert('US/Eastern')
        imports = NYISOData(dataset='interface_flows_5m', year=self.year).df.tz_convert('US/Eastern')
        imports = imports.loc[:, ('External Flows', slice(None), 'Flow (MW)')]
        imports.drop(('External Flows', 'SCH - HQ IMPORT EXPORT', 'Flow (MW)'),
                     axis='columns', inplace=True) #'SCH - HQ IMPORT EXPORT' is a subset of another external flow
        imports = imports.sum(axis='columns')
        
        tables = {'load':load, 'fuel_mix':fuel_mix, 'imports': imports} # group datasets into dictionary to apply 
>>>>>>> 9028502b
        def power_to_energy(df):
            """Energy Converstion [MWh] and Resampling By Summing Energy"""
            return (df * 1 / 12).resample(f).sum() / 1000  # MW->MWh->GWh

        tables = {k: power_to_energy(v) for k, v in tables.items()}

        tables["fuel_mix"]["Imports"] = tables["imports"]  # add imports to fuel mix
        del tables["imports"]  # remove imports from the tables list

        order = [
            "Nuclear",
            "Hydro",
            "Other Renewables",
            "Wind",
            "Natural Gas",
            "Dual Fuel",
            "Other Fossil Fuels",
            "Imports",
        ]
        tables["fuel_mix"] = tables["fuel_mix"][order]  # fix order

        def month_adj_object(df):
            """Adjust index for months and make index objects to label correctly"""
            if f == "M":
                df.index = df.index.shift(-1, "M").shift(1, "D")
                df = df / 1000  # GWh->TWh
            df.index = df.index.astype("O")
            return df

        tables = {k: month_adj_object(v) for k, v in tables.items()}
        return tables
<<<<<<< HEAD

    def fig_energy(self, f):
=======
        
    def fig_energy_generation(self, f='D'):
>>>>>>> 9028502b
        """Produces a stacked area chart showing the trend of energy generation by energy source from tables_energy

        Parameters
        ----------
        f: str
            Frequency of graph to generate (daily ('D') and monthly ('M') recommended)
        """
<<<<<<< HEAD

        tables = self.tables_energy(year=self.year, f=f) #Data
=======
        
        tables = self.tables_energy_generation(f=f) #Data
>>>>>>> 9028502b
        #Plots
        fig, ax = plt.subplots(figsize=(6,3), dpi=300)
        tables['fuel_mix'].plot.area(ax=ax,
                                  color=[LEGEND_DEETS.get(x, '#333333') for x in tables['fuel_mix'].columns],
                                  alpha=0.9, lw=0) #fuel mix
        tables['load'].plot.line(ax=ax, linestyle='dashed', linewidth=1, color='k', label='Load') #load line
        
        ax.legend(loc='upper center', bbox_to_anchor=(0.5, -0.05), ncol=4, fancybox=True, shadow=False) #Legend
        #Axes
        if f == 'M':
            ylabel = 'Energy [TWh]'
        else:
<<<<<<< HEAD
            ylabel = "Energy [GWh]"
        ax.set(
            title=f"Historic ({self.year})",
            xlabel=None,
            ylabel=ylabel,
            xlim=[tables["fuel_mix"].index[0], tables["fuel_mix"].index[-1]],
            ylim=None,
        )
        ax.xaxis.set_major_formatter(mdates.DateFormatter("%b"))
        plt.setp(ax.get_xticklabels(), rotation=0, horizontalalignment="center")
=======
            ylabel = 'Energy [GWh]'
        ax.set(title=f'Energy Generation ({self.year})',
               xlabel=None, ylabel=ylabel,
               xlim=[tables['fuel_mix'].index[0], tables['fuel_mix'].index[-1]],
               ylim=None)
        ax.xaxis.set_major_formatter(mdates.DateFormatter('%b'))
        plt.setp(ax.get_xticklabels(), rotation=0, horizontalalignment='center')
>>>>>>> 9028502b
        plt.setp(ax.xaxis.get_ticklines() + ax.yaxis.get_ticklines(), markersize=3)
        # NYISOToolkit label and source

        ax.text(0.875, 0.015, 'NYISOToolkit (Datasource: NYISO OASIS)',
                c='black', fontsize='4', fontstyle= 'italic', horizontalalignment='center',
                alpha=0.6, transform=ax.transAxes)
        
        #Save
        file = pl.Path(self.out_dir, f'{self.year}_energy_generation_{f}.png')
        fig.savefig(file, bbox_inches='tight', transparent=True)
<<<<<<< HEAD

        # fig.show()

    @staticmethod
    def tables_clcpa_carbon_free(year, f="D"):
        """Gathers datasets needed to produce fig_clcpa_carbon_free

=======


    def tables_carbon_free_timeseries(self, f='D'):
        """Gathers datasets needed to produce fig_carbon_free_timeseries
        
>>>>>>> 9028502b
        Parameters
        ----------
        f: str
            Frequency of graph to generate (daily ('D') and monthly ('M') recommended)

        Returns
        -------
        tables: Dictionary
            Dictionary containing dataset names as keys and respective Dataframes
        """
<<<<<<< HEAD

        tables = NYISOVis.tables_energy(year=year, f=f)
        # Calculating Carbon-free Fraction [%]
        tables["ef"] = tables["fuel_mix"].div(tables["load"], axis="index") * 100
        tables["ef"]["percent_carbon_free"] = tables["ef"][CARBONFREE_SOURCES].sum(
            axis="columns"
        )
        tables["df"] = tables["ef"][
            CARBONFREE_SOURCES
        ]  # plot only carbon free resources
        return tables

    def fig_clcpa_carbon_free(self, f="D"):
        """Produces a stacked area chart showing the trend of carbon-free that served load by energy source from tables_clcpa_carbon_free

        Figure Inspiration: NYISO Power Trends 2020 - Figure 12: Production of In-State Renewables & Zero-Emission Resources Relative to 2019 Load

=======
        
        tables = self.tables_energy_generation(f=f)
        #Calculating Carbon-free Fraction [%]
        tables['ef'] = tables['fuel_mix'].div(tables['load'], axis='index') * 100
        tables['ef']['percent_carbon_free'] = tables['ef'][CARBONFREE_SOURCES].sum(axis='columns')
        tables['df'] = tables['ef'][CARBONFREE_SOURCES] #plot only carbon free resources
        return tables
        
    def fig_carbon_free_timeseries(self, f='D'):
        """Produces a stacked area chart showing the trend of carbon-free that served load by energy source from tables_carbon_free_timeseries. Overlayed on top are the CLCPA targets and the status toward achieving them. 
        
        Figure Inspiration: NYISO Power Trends 2020 - Figure 12: Production of In-State Renewables & Zero-Emission Resources Relative to 2019 Load 
        
>>>>>>> 9028502b
        Parameters
        ----------
        f: str
            Frequency of graph to generate (daily ('D') and monthly ('M') recommended)

        """
<<<<<<< HEAD

        tables = self.tables_clcpa_carbon_free(year=self.year, f=f) # Data
=======
        tables = self.tables_carbon_free_timeseries(f=f) # Data
>>>>>>> 9028502b
        
        #Plot Carbon-free Fraction
        fig, ax = plt.subplots(figsize=(6,3), dpi=300)
        tables['df'].plot.area(ax=ax,
                            color=[LEGEND_DEETS.get(x, '#333333') for x in tables['df'].columns],
                            alpha=0.9, lw=0)
       
        #Plot Import Line
        gen_imp = tables['ef'][CARBONFREE_SOURCES+['Imports']].sum(axis='columns')
        gen_imp.index = gen_imp.index.astype('O')
        gen_imp.plot.line(ax=ax,linestyle='dotted',
                          linewidth=1, color='k', label='Total + Imports')
    
        #Plot Goals and Progress
        data = [[t for t in CARBONFREE_SOURCES if t!='Nuclear'],
                CARBONFREE_SOURCES]
        averages = ['Renewable: {:.0f}% + Imports: {:.0f}% (70% by 2030)',
                    'Carbon-Free: {:.0f}% + Imports: {:.0f}% (100% by 2040)']
        colors = ['limegreen','lawngreen']

        h_distances = [0.05, 0.05]
        for t, l, c, h in zip(data, averages, colors, h_distances):
            avg = (
                tables["fuel_mix"][t].sum(axis="index").sum()
                / tables["load"].sum(axis="index")
                * 100
            )
            avg_imp = (
                tables["fuel_mix"][t + ["Imports"]].sum(axis="index").sum()
                / tables["load"].sum(axis="index")
                * 100
            )
            ax.axhline(y=avg, xmax=h, color="k", linestyle="solid", lw=1)
            ax.text(
                h,
                avg / 100,
                l.format(avg, avg_imp),
                bbox=dict(boxstyle="round", ec="black", fc=c, alpha=0.9),
                transform=ax.transAxes,
            )
        # NYISOToolkit label and source

        ax.text(0.875, 0.015, 'NYISOToolkit (Datasource: NYISO OASIS)',
                c='black', fontsize='4', fontstyle= 'italic', horizontalalignment='center',
                alpha=0.6, transform=ax.transAxes)
            
        #Legend
        ax.legend(loc='upper center',bbox_to_anchor=(0.45, -0.05),
                  ncol=5, fancybox=True, shadow=False)
        #Axes
        ax.set(title=f'Carbon-free Time Series ({self.year})',
               xlabel=None, ylabel='% of Demand Served by Carbon-Free Energy',
               xlim=[tables['df'].index[0], tables['df'].index[-1]], ylim=[0, 100])
        ax.xaxis.set_major_formatter(mdates.DateFormatter('%b'))
        plt.setp(ax.get_xticklabels(), rotation=0, horizontalalignment='center')
        plt.setp(ax.xaxis.get_ticklines() + ax.yaxis.get_ticklines(), markersize=3)
        
        #Save
        file = pl.Path(self.out_dir, f'{self.year}_carbon_free_timeseries_{f}.png')
        fig.savefig(file, bbox_inches='tight', transparent=True)
<<<<<<< HEAD

        # fig.show()

=======
        return tables
            
>>>>>>> 9028502b
    def fig_carbon_free_year(self):
        """Produces a stacked bar chart of annual percent carbon-free by energy source"""
        stats = NYISOStat(year=self.year).table_annual_energy()
        df = stats[f"Historic ({self.year}) [% of Load]"].drop(
            index=[
                "Total Renewable Generation",
                "Total Carbon-Free Generation",
                "Total Generation",
                "Total Generation + Imports",
                "Load",
            ]
        )
        df = df.to_frame().T

        #Plot
        fig, ax = plt.subplots(figsize=(3,6), dpi=300)
        df.plot.bar(stacked=True, ax=ax,
                    color=[LEGEND_DEETS.get(x, '#333333') for x in df.columns],
                    alpha=0.9)
            
        # Renewable and Carbon Free lines with imports
        bar_left_edge=0.25
        bar_right_edge=0.75
        text_down_shift=0.9
        text_left_shift=0.08
        text_right_shift=0.03
        scatter_left= 0.27
        for quantity, c in zip(['Total Renewable Generation', 'Total Carbon-Free Generation'],
                               ['limegreen', 'lawngreen']):
            perc = stats[f'Historic ({self.year}) [% of Load]'].loc[quantity]
            ax.axhline(y=perc, xmin=bar_left_edge, xmax=bar_right_edge,
                       color=c, linestyle='dashed', linewidth=1, label=f'{quantity}')
            ax.text(-scatter_left-text_left_shift, perc-text_down_shift,'{:.0f}'.format(perc))
            ax.scatter(-scatter_left, perc, marker='>', color=c, alpha=1)
            
            # With Imports Line
            perc = stats[f'Historic ({self.year}) [% of Load]'].loc[[quantity,'Imports']].sum()
            ax.axhline(y=perc, xmin=bar_left_edge, xmax=bar_right_edge,
                       color=c, linestyle='dotted', linewidth=1, label=f'{quantity} + Imports')
            ax.text(scatter_left+text_right_shift, perc-text_down_shift,'{:.0f}'.format(perc))
            ax.scatter(scatter_left, perc, marker='<', color=c, alpha=1)
        
        # NYISOToolkit label and source
        ax.text(1.3, 0, 'NYISOToolkit (Datasource: NYISO OASIS)',
                c='black', fontsize='4', fontstyle= 'italic', horizontalalignment='center',
                alpha=0.6, transform=ax.transAxes)
        
        #Legend
        def remove_text(x):
            return x.replace('Total','').replace('Generation','')
        handles, labels = ax.get_legend_handles_labels()
        labels = [remove_text(l) for l in labels]
        ax.legend(reversed(handles), reversed(labels),
                  loc='right', bbox_to_anchor=(2, 0.5),
                  ncol=1, fancybox=True, shadow=False)
        
        #Axes
        ax.set(title=f'Carbon-free Year ({self.year})',
               xlabel=self.year, ylabel='% of Demand Served by Carbon-Free Energy',
               xlim=None, ylim=None)
        plt.xticks([])
        
        #Save
        file = pl.Path(self.out_dir,f'{self.year}_carbon_free_year.png')
        fig.savefig(file, bbox_inches='tight', transparent=True)
        
    def fig_decarbonization_heatmap(self):
        """Creates a figure depicting an overview of the seasonal and daily carbon-free operation.
        Inspired by: Google ESIG Presentation 10/13/2020
        
        """
        
        tables = self.tables_carbon_free_timeseries(f='H') # Data
        df = pd.DataFrame(tables['df'].sum(axis='columns')) #sum to get total carbon-free percent
        df['Date'] = df.index.date
        df['Hour'] = df.index.hour
        df = df.pivot_table(index='Hour', columns='Date', values=0) #TODO: Check: duplicate index warning with regular pivot, likely because in EST TIME.
        
        #Plot
        fig, ax = plt.subplots(figsize=(6,3), dpi=300)
        cmap = sns.diverging_palette(2, 145, as_cmap=True)
        ax = sns.heatmap(df, cmap=cmap, vmin=0, vmax=100, ax=ax,
                         cbar_kws={'label': '% of Demand Served by Carbon-Free Energy'})
        
        #Axes
        ax.set(title=f'Decarbonization Heat Map ({self.year})',
               xlabel=None, ylabel=None,
               xlim=[0,364], ylim=None)
        #x-axes
        ax.xaxis.set_major_locator(mdates.MonthLocator())
        ax.xaxis.set_major_formatter(mdates.DateFormatter('%b'))
        plt.setp(ax.get_xticklabels(), rotation=0, horizontalalignment='center')
        #y-axes
        ax.set_yticks(range(6,24,6))
        ax.set_yticklabels(['Morning (6AM)', 'Noon (12PM)', 'Evening (6PM)'])
        plt.setp(ax.get_yticklabels(), rotation=0,
                 horizontalalignment='right')
        #both axes
        plt.setp(ax.xaxis.get_ticklines() + ax.yaxis.get_ticklines(), markersize=3)
        
        # NYISOToolkit label and source
        ax.text(0.845, 0.015, 'NYISOToolkit (Datasource: NYISO OASIS)',
                c='black', fontsize='4', fontstyle= 'italic', horizontalalignment='center',
                alpha=0.6, transform=ax.transAxes)
                
        #Save
        file = pl.Path(self.out_dir,f'{self.year}_decarbonization_heatmap.png')
        fig.savefig(file, bbox_inches='tight', transparent=True)
                
    def fig_carbon_free_years():
        """Todo: stacked area chart over time using nyisostat annual summary"""
        return

    def net_load():
        """Todo: Load vs Net Load Shape"""
        return<|MERGE_RESOLUTION|>--- conflicted
+++ resolved
@@ -56,13 +56,8 @@
         
     todo: Add additional functions
     """
-<<<<<<< HEAD
-
-    def __init__(self, year="2019", out_dir=pl.Path(c_dir, "visualizations")):
-=======
     
     def __init__(self, year='2019', out_dir = pl.Path(c_dir,'visualizations'), **kwargs):
->>>>>>> 9028502b
         """
         Parameters
         ----------
@@ -71,7 +66,7 @@
         out_dir: Pathlib Object
             Directory to save the figure to
         kwargs:
-            Additional parameters to be passed to NYISOData intialization
+            Additional parameters to be passed to NYISOData initialization
         """
         
         self.year = year
@@ -85,16 +80,9 @@
             for dataset in existing_datasets:
                 NYISOData(dataset=dataset, year=self.year, **kwargs)
 
-<<<<<<< HEAD
-    @staticmethod
-    def tables_energy(year, f="D"):
-        """Gathers datasets needed to produce fig_energy
-
-=======
     def tables_energy_generation(self, f='D'):
         """Gathers datasets (in US/Eastern) needed to produce a few figures.
         
->>>>>>> 9028502b
         Parameters
         ----------
         f: str
@@ -105,36 +93,6 @@
         tables: Dictionary
             Dictionary containing dataset names as keys and respective Dataframes
         """
-<<<<<<< HEAD
-
-        if f in ["Y"]:
-            raise ValueError("Frequency Not Supported!")
-
-        # Power [MW]
-        load = NYISOData(dataset="load_5m", year=year).df.tz_convert("US/Eastern")[
-            "NYCA"
-        ]
-        fuel_mix = NYISOData(dataset="fuel_mix_5m", year=year).df.tz_convert(
-            "US/Eastern"
-        )
-        imports = NYISOData(dataset="interface_flows_5m", year=year).df.tz_convert(
-            "US/Eastern"
-        )
-        imports = imports.loc[:, ("External Flows", slice(None), "Flow (MW)")]
-        imports.drop(
-            ("External Flows", "SCH - HQ IMPORT EXPORT", "Flow (MW)"),
-            axis="columns",
-            inplace=True,
-        )  #'SCH - HQ IMPORT EXPORT' is a subset of another external flow
-        imports = imports.sum(axis="columns")
-
-        tables = {
-            "load": load,
-            "fuel_mix": fuel_mix,
-            "imports": imports,
-        }  # group datasets into dictionary to apply
-
-=======
         
         if f in ['Y']:
             raise ValueError('Frequency Not Supported!')
@@ -149,7 +107,6 @@
         imports = imports.sum(axis='columns')
         
         tables = {'load':load, 'fuel_mix':fuel_mix, 'imports': imports} # group datasets into dictionary to apply 
->>>>>>> 9028502b
         def power_to_energy(df):
             """Energy Converstion [MWh] and Resampling By Summing Energy"""
             return (df * 1 / 12).resample(f).sum() / 1000  # MW->MWh->GWh
@@ -181,13 +138,8 @@
 
         tables = {k: month_adj_object(v) for k, v in tables.items()}
         return tables
-<<<<<<< HEAD
-
-    def fig_energy(self, f):
-=======
         
     def fig_energy_generation(self, f='D'):
->>>>>>> 9028502b
         """Produces a stacked area chart showing the trend of energy generation by energy source from tables_energy
 
         Parameters
@@ -195,13 +147,8 @@
         f: str
             Frequency of graph to generate (daily ('D') and monthly ('M') recommended)
         """
-<<<<<<< HEAD
-
-        tables = self.tables_energy(year=self.year, f=f) #Data
-=======
         
         tables = self.tables_energy_generation(f=f) #Data
->>>>>>> 9028502b
         #Plots
         fig, ax = plt.subplots(figsize=(6,3), dpi=300)
         tables['fuel_mix'].plot.area(ax=ax,
@@ -214,18 +161,6 @@
         if f == 'M':
             ylabel = 'Energy [TWh]'
         else:
-<<<<<<< HEAD
-            ylabel = "Energy [GWh]"
-        ax.set(
-            title=f"Historic ({self.year})",
-            xlabel=None,
-            ylabel=ylabel,
-            xlim=[tables["fuel_mix"].index[0], tables["fuel_mix"].index[-1]],
-            ylim=None,
-        )
-        ax.xaxis.set_major_formatter(mdates.DateFormatter("%b"))
-        plt.setp(ax.get_xticklabels(), rotation=0, horizontalalignment="center")
-=======
             ylabel = 'Energy [GWh]'
         ax.set(title=f'Energy Generation ({self.year})',
                xlabel=None, ylabel=ylabel,
@@ -233,7 +168,6 @@
                ylim=None)
         ax.xaxis.set_major_formatter(mdates.DateFormatter('%b'))
         plt.setp(ax.get_xticklabels(), rotation=0, horizontalalignment='center')
->>>>>>> 9028502b
         plt.setp(ax.xaxis.get_ticklines() + ax.yaxis.get_ticklines(), markersize=3)
         # NYISOToolkit label and source
 
@@ -244,21 +178,10 @@
         #Save
         file = pl.Path(self.out_dir, f'{self.year}_energy_generation_{f}.png')
         fig.savefig(file, bbox_inches='tight', transparent=True)
-<<<<<<< HEAD
-
-        # fig.show()
-
-    @staticmethod
-    def tables_clcpa_carbon_free(year, f="D"):
-        """Gathers datasets needed to produce fig_clcpa_carbon_free
-
-=======
-
 
     def tables_carbon_free_timeseries(self, f='D'):
         """Gathers datasets needed to produce fig_carbon_free_timeseries
         
->>>>>>> 9028502b
         Parameters
         ----------
         f: str
@@ -269,31 +192,11 @@
         tables: Dictionary
             Dictionary containing dataset names as keys and respective Dataframes
         """
-<<<<<<< HEAD
-
-        tables = NYISOVis.tables_energy(year=year, f=f)
-        # Calculating Carbon-free Fraction [%]
-        tables["ef"] = tables["fuel_mix"].div(tables["load"], axis="index") * 100
-        tables["ef"]["percent_carbon_free"] = tables["ef"][CARBONFREE_SOURCES].sum(
-            axis="columns"
-        )
-        tables["df"] = tables["ef"][
-            CARBONFREE_SOURCES
-        ]  # plot only carbon free resources
-        return tables
-
-    def fig_clcpa_carbon_free(self, f="D"):
-        """Produces a stacked area chart showing the trend of carbon-free that served load by energy source from tables_clcpa_carbon_free
-
-        Figure Inspiration: NYISO Power Trends 2020 - Figure 12: Production of In-State Renewables & Zero-Emission Resources Relative to 2019 Load
-
-=======
-        
-        tables = self.tables_energy_generation(f=f)
-        #Calculating Carbon-free Fraction [%]
+        
+        tables = self.tables_energy_generation(f=f) #Calculating Carbon-free Fraction [%]
         tables['ef'] = tables['fuel_mix'].div(tables['load'], axis='index') * 100
         tables['ef']['percent_carbon_free'] = tables['ef'][CARBONFREE_SOURCES].sum(axis='columns')
-        tables['df'] = tables['ef'][CARBONFREE_SOURCES] #plot only carbon free resources
+        tables['df'] = tables['ef'][CARBONFREE_SOURCES] #only carbon free resources
         return tables
         
     def fig_carbon_free_timeseries(self, f='D'):
@@ -301,19 +204,13 @@
         
         Figure Inspiration: NYISO Power Trends 2020 - Figure 12: Production of In-State Renewables & Zero-Emission Resources Relative to 2019 Load 
         
->>>>>>> 9028502b
         Parameters
         ----------
         f: str
             Frequency of graph to generate (daily ('D') and monthly ('M') recommended)
 
         """
-<<<<<<< HEAD
-
-        tables = self.tables_clcpa_carbon_free(year=self.year, f=f) # Data
-=======
         tables = self.tables_carbon_free_timeseries(f=f) # Data
->>>>>>> 9028502b
         
         #Plot Carbon-free Fraction
         fig, ax = plt.subplots(figsize=(6,3), dpi=300)
@@ -374,14 +271,8 @@
         #Save
         file = pl.Path(self.out_dir, f'{self.year}_carbon_free_timeseries_{f}.png')
         fig.savefig(file, bbox_inches='tight', transparent=True)
-<<<<<<< HEAD
-
-        # fig.show()
-
-=======
         return tables
             
->>>>>>> 9028502b
     def fig_carbon_free_year(self):
         """Produces a stacked bar chart of annual percent carbon-free by energy source"""
         stats = NYISOStat(year=self.year).table_annual_energy()
