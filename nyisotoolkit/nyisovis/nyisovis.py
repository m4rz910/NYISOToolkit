import pathlib as pl

import matplotlib.dates as mdates
import matplotlib.pyplot as plt
import yaml

from nyisotoolkit.nyisodata.nyisodata import NYISOData
from nyisotoolkit.nyisostat.nyisostat import NYISOStat

# Figure Configuration
<<<<<<< HEAD
plt.style.use(["seaborn-whitegrid"])
plt.rcParams.update(
    {
        "font.weight": "bold",
        "font.size": 12,
        "axes.labelweight": "bold",
        "lines.linewidth": 2,
        "axes.titleweight": "bold",
        "axes.grid": True,
        "axes.edgecolor": ".15",
    }
)
=======
plt.style.use(['seaborn-whitegrid'])
plt.rcParams.update({'font.weight': 'bold',
                     'font.size': 8,
                     'axes.labelweight': 'bold',
                     'lines.linewidth': 2,
                     'axes.titleweight': 'bold',
                     'axes.grid': True,
                     'axes.edgecolor': '.15'})
>>>>>>> 7e4eaa60

# Legend Colors
c_dir = pl.Path(__file__).resolve().parent
figure_config_path = pl.Path(c_dir, "legend_colors.yml")
with open(figure_config_path) as file:
    all_configs = yaml.load(file, Loader=yaml.FullLoader)
    LEGEND_DEETS = all_configs["legend_colors"]

# List of Carbon Free Resources
CARBONFREE_SOURCES = ["Hydro", "Other Renewables", "Wind", "Nuclear"]


class NYISOVis:
    """A class used to create power system visualizations from the NYISOData and NYISOStat modules

    Attributes
    ----------
    year: str, int
        Year of dataset(s) to use for graphs
    out_dir: Pathlib Object, optional
        Path to a directory to save the figures to in SVG format (default location is in nyisotoolkit/nyisovis/visualizations)

    Methods
    -------
    tables_energy
        Gathers datasets needed to produce fig_energy
    fig_energy
        Produces a stacked area chart showing the trend of energy generation by energy source from tables_energy
    tables_clcpa_carbon_free
        Gathers datasets needed to produce fig_clcpa_carbon_free
    fig_clcpa_carbon_free
        Produces a stacked area chart showing the trend of carbon-free that served load by energy source from tables_clcpa_carbon_free
    fig_carbon_free_year
        Produces a stacked bar chart of annual percent carbon-free by energy source
    """

    def __init__(self, year="2019", out_dir=pl.Path(c_dir, "visualizations")):
        """
        Parameters
        ----------
        year: str, int
            Year of dataset(s) to use for graphs
        """
        self.year = year
        self.out_dir = out_dir

    @staticmethod
    def tables_energy(year, f="D"):
        """Gathers datasets needed to produce fig_energy

        Parameters
        ----------
        f: str
            Frequency of graph to generate (daily ('D') and monthly ('M') recommended)

        Returns
        -------
        tables: Dictionary
            Dictionary containing dataset names as keys and respective Dataframes
        """

        if f in ["Y"]:
            raise ValueError("Frequency Not Supported!")

        # Power [MW]
        load = NYISOData(dataset="load_5m", year=year).df.tz_convert("US/Eastern")[
            "NYCA"
        ]
        fuel_mix = NYISOData(dataset="fuel_mix_5m", year=year).df.tz_convert(
            "US/Eastern"
        )
        imports = NYISOData(dataset="interface_flows_5m", year=year).df.tz_convert(
            "US/Eastern"
        )
        imports = imports.loc[:, ("External Flows", slice(None), "Flow (MW)")]
        imports.drop(
            ("External Flows", "SCH - HQ IMPORT EXPORT", "Flow (MW)"),
            axis="columns",
            inplace=True,
        )  #'SCH - HQ IMPORT EXPORT' is a subset of another external flow
        imports = imports.sum(axis="columns")

        tables = {
            "load": load,
            "fuel_mix": fuel_mix,
            "imports": imports,
        }  # group datasets into dictionary to apply

        def power_to_energy(df):
            """Energy Converstion [MWh] and Resampling By Summing Energy"""
            return (df * 1 / 12).resample(f).sum() / 1000  # MW->MWh->GWh

        tables = {k: power_to_energy(v) for k, v in tables.items()}

        tables["fuel_mix"]["Imports"] = tables["imports"]  # add imports to fuel mix
        del tables["imports"]  # remove imports from the tables list

        order = [
            "Nuclear",
            "Hydro",
            "Other Renewables",
            "Wind",
            "Natural Gas",
            "Dual Fuel",
            "Other Fossil Fuels",
            "Imports",
        ]
        tables["fuel_mix"] = tables["fuel_mix"][order]  # fix order

        def month_adj_object(df):
            """Adjust index for months and make index objects to label correctly"""
            if f == "M":
                df.index = df.index.shift(-1, "M").shift(1, "D")
                df = df / 1000  # GWh->TWh
            df.index = df.index.astype("O")
            return df

        tables = {k: month_adj_object(v) for k, v in tables.items()}
        return tables

    def fig_energy(self, f):
        """Produces a stacked area chart showing the trend of energy generation by energy source from tables_energy

        Parameters
        ----------
        f: str
            Frequency of graph to generate (daily ('D') and monthly ('M') recommended)
        """
<<<<<<< HEAD

        tables = self.tables_energy(year=self.year, f=f)  # Data
        # Plots
        fig, ax = plt.subplots(figsize=(10, 5), dpi=300)
        tables["fuel_mix"].plot.area(
            ax=ax,
            color=[LEGEND_DEETS.get(x, "#333333") for x in tables["fuel_mix"].columns],
            alpha=0.9,
            lw=0,
        )  # fuel mix
        tables["load"].plot.line(
            ax=ax, linestyle="dashed", linewidth=1, color="k", label="Load"
        )  # load line

        ax.legend(
            loc="upper center",
            bbox_to_anchor=(0.5, -0.05),
            ncol=4,
            fancybox=True,
            shadow=False,
        )  # Legend
        # Axes
        if f == "M":
            ylabel = "Energy [TWh]"
=======
        
        tables = self.tables_energy(year=self.year, f=f) #Data
        #Plots
        fig, ax = plt.subplots(figsize=(6,3), dpi=300)
        tables['fuel_mix'].plot.area(ax=ax,
                                  color=[LEGEND_DEETS.get(x, '#333333') for x in tables['fuel_mix'].columns],
                                  alpha=0.9, lw=0) #fuel mix
        tables['load'].plot.line(ax=ax, linestyle='dashed', linewidth=1, color='k', label='Load') #load line
        
        ax.legend(loc='upper center', bbox_to_anchor=(0.5, -0.05), ncol=4, fancybox=True, shadow=False) #Legend
        #Axes
        if f == 'M':
            ylabel = 'Energy [TWh]'
>>>>>>> 7e4eaa60
        else:
            ylabel = "Energy [GWh]"
        ax.set(
            title=f"Historic ({self.year})",
            xlabel=None,
            ylabel=ylabel,
            xlim=[tables["fuel_mix"].index[0], tables["fuel_mix"].index[-1]],
            ylim=None,
        )
        ax.xaxis.set_major_formatter(mdates.DateFormatter("%b"))
        plt.setp(ax.get_xticklabels(), rotation=0, horizontalalignment="center")
        plt.setp(ax.xaxis.get_ticklines() + ax.yaxis.get_ticklines(), markersize=3)
        # NYISOToolkit label and source
<<<<<<< HEAD
        ax.text(
            0.91,
            0.92,
            "NYISOToolkit\nDatasource: NYISO OASIS",
            c="black",
            fontsize="7",
            horizontalalignment="center",
            bbox=dict(boxstyle="round", ec="black", fc="lightgray", alpha=0.9),
            transform=ax.transAxes,
        )

        # Save and show
        file = pl.Path(self.out_dir, f"{self.year}_energy_{f}.svg")
        fig.savefig(file, bbox_inches="tight", transparent=True)
=======
        ax.text(0.875, 0.015, 'NYISOToolkit (Datasource: NYISO OASIS)',
                c='black', fontsize='4', fontstyle= 'italic', horizontalalignment='center',
                alpha=0.6, transform=ax.transAxes)
        
        #Save and show
        file = pl.Path(self.out_dir, f'{self.year}_energy_{f}.png')
        fig.savefig(file, bbox_inches='tight', transparent=True)
>>>>>>> 7e4eaa60
        # fig.show()

    @staticmethod
    def tables_clcpa_carbon_free(year, f="D"):
        """Gathers datasets needed to produce fig_clcpa_carbon_free

        Parameters
        ----------
        f: str
            Frequency of graph to generate (daily ('D') and monthly ('M') recommended)

        Returns
        -------
        tables: Dictionary
            Dictionary containing dataset names as keys and respective Dataframes
        """

        tables = NYISOVis.tables_energy(year=year, f=f)
        # Calculating Carbon-free Fraction [%]
        tables["ef"] = tables["fuel_mix"].div(tables["load"], axis="index") * 100
        tables["ef"]["percent_carbon_free"] = tables["ef"][CARBONFREE_SOURCES].sum(
            axis="columns"
        )
        tables["df"] = tables["ef"][
            CARBONFREE_SOURCES
        ]  # plot only carbon free resources
        return tables

    def fig_clcpa_carbon_free(self, f="D"):
        """Produces a stacked area chart showing the trend of carbon-free that served load by energy source from tables_clcpa_carbon_free

        Figure Inspiration: NYISO Power Trends 2020 - Figure 12: Production of In-State Renewables & Zero-Emission Resources Relative to 2019 Load

        Parameters
        ----------
        f: str
            Frequency of graph to generate (daily ('D') and monthly ('M') recommended)

        """
<<<<<<< HEAD
        tables = self.tables_clcpa_carbon_free(year=self.year, f=f)  # Data

        # Plot Carbon-free Fraction
        fig, ax = plt.subplots(figsize=(10, 5), dpi=300)
        tables["df"].plot.area(
            ax=ax,
            color=[LEGEND_DEETS.get(x, "#333333") for x in tables["df"].columns],
            alpha=0.9,
            lw=0,
        )

        # Plot Import Line
        gen_imp = tables["ef"][CARBONFREE_SOURCES + ["Imports"]].sum(axis="columns")
        gen_imp.index = gen_imp.index.astype("O")
        gen_imp.plot.line(
            ax=ax, linestyle="dotted", linewidth=1, color="k", label="Total + Imports"
        )

        # Plot Goals and Progress
        data = [[t for t in CARBONFREE_SOURCES if t != "Nuclear"], CARBONFREE_SOURCES]
        averages = [
            "Renewable: {:.0f}% + Imports: {:.0f}% (70% by 2030)",
            "Carbon-Free: {:.0f}% + Imports: {:.0f}% (100% by 2040)",
        ]
        colors = ["limegreen", "lawngreen"]
=======
        tables = self.tables_clcpa_carbon_free(year=self.year, f=f) # Data
        
        #Plot Carbon-free Fraction
        fig, ax = plt.subplots(figsize=(6,3), dpi=300)
        tables['df'].plot.area(ax=ax,
                            color=[LEGEND_DEETS.get(x, '#333333') for x in tables['df'].columns],
                            alpha=0.9, lw=0)
       
        #Plot Import Line
        gen_imp = tables['ef'][CARBONFREE_SOURCES+['Imports']].sum(axis='columns')
        gen_imp.index = gen_imp.index.astype('O')
        gen_imp.plot.line(ax=ax,linestyle='dotted',
                          linewidth=1, color='k', label='Total + Imports')
    
        #Plot Goals and Progress
        data = [[t for t in CARBONFREE_SOURCES if t!='Nuclear'],
                CARBONFREE_SOURCES]
        averages = ['Renewable: {:.0f}% + Imports: {:.0f}% (70% by 2030)',
                    'Carbon-Free: {:.0f}% + Imports: {:.0f}% (100% by 2040)']
        colors = ['limegreen','lawngreen']
>>>>>>> 7e4eaa60
        h_distances = [0.05, 0.05]
        for t, l, c, h in zip(data, averages, colors, h_distances):
            avg = (
                tables["fuel_mix"][t].sum(axis="index").sum()
                / tables["load"].sum(axis="index")
                * 100
            )
            avg_imp = (
                tables["fuel_mix"][t + ["Imports"]].sum(axis="index").sum()
                / tables["load"].sum(axis="index")
                * 100
            )
            ax.axhline(y=avg, xmax=h, color="k", linestyle="solid", lw=1)
            ax.text(
                h,
                avg / 100,
                l.format(avg, avg_imp),
                bbox=dict(boxstyle="round", ec="black", fc=c, alpha=0.9),
                transform=ax.transAxes,
            )
        # NYISOToolkit label and source
<<<<<<< HEAD
        ax.text(
            0.91,
            0.92,
            "NYISOToolkit\nDatasource: NYISO OASIS",
            c="black",
            fontsize="7",
            horizontalalignment="center",
            bbox=dict(boxstyle="round", ec="black", fc="lightgray", alpha=0.9),
            transform=ax.transAxes,
        )

        # Legend
        ax.legend(
            loc="upper center",
            bbox_to_anchor=(0.45, -0.05),
            ncol=5,
            fancybox=True,
            shadow=False,
        )
        # Axes
        ax.set(
            title=f"Historic ({self.year})",
            xlabel=None,
            ylabel="Percent of Load Served by Carbon-Free Energy",
            xlim=[tables["df"].index[0], tables["df"].index[-1]],
            ylim=[0, 100],
        )
        ax.xaxis.set_major_formatter(mdates.DateFormatter("%b"))
        plt.setp(ax.get_xticklabels(), rotation=0, horizontalalignment="center")
        plt.setp(ax.xaxis.get_ticklines() + ax.yaxis.get_ticklines(), markersize=3)

        # Save and show
        file = pl.Path(self.out_dir, f"{self.year}_clcpa_carbon_free_{f}.svg")
        fig.savefig(file, bbox_inches="tight", transparent=True)
=======
        ax.text(0.875, 0.015, 'NYISOToolkit (Datasource: NYISO OASIS)',
                c='black', fontsize='4', fontstyle= 'italic', horizontalalignment='center',
                alpha=0.6, transform=ax.transAxes)
            
        #Legend
        ax.legend(loc='upper center',bbox_to_anchor=(0.45, -0.05),
                  ncol=5, fancybox=True, shadow=False)
        #Axes
        ax.set(title=f'Historic ({self.year})',
               xlabel=None, ylabel='% of Demand Served by Carbon-Free Energy',
               xlim=[tables['df'].index[0], tables['df'].index[-1]], ylim=[0, 100])
        ax.xaxis.set_major_formatter(mdates.DateFormatter('%b'))
        plt.setp(ax.get_xticklabels(), rotation=0, horizontalalignment='center')
        plt.setp(ax.xaxis.get_ticklines() + ax.yaxis.get_ticklines(), markersize=3)
        
        #Save and show
        file = pl.Path(self.out_dir, f'{self.year}_clcpa_carbon_free_{f}.png')
        fig.savefig(file, bbox_inches='tight', transparent=True)
>>>>>>> 7e4eaa60
        # fig.show()

    def fig_carbon_free_year(self):
        """Produces a stacked bar chart of annual percent carbon-free by energy source"""
        stats = NYISOStat(year=self.year).table_annual_energy()
        df = stats[f"Historic ({self.year}) [% of Load]"].drop(
            index=[
                "Total Renewable Generation",
                "Total Carbon-Free Generation",
                "Total Generation",
                "Total Generation + Imports",
                "Load",
            ]
        )
        df = df.to_frame().T
<<<<<<< HEAD
        # Plot
        fig, ax = plt.subplots(figsize=(4, 8), dpi=300)
        df.plot.bar(
            stacked=True,
            ax=ax,
            color=[LEGEND_DEETS.get(x, "#333333") for x in df.columns],
            alpha=0.9,
        )
        # Averages and Goals
        # Carbon Free Line
        perc = stats[f"Historic ({self.year}) [% of Load]"].loc[
            "Total Carbon-Free Generation"
        ]
        ax.axhline(
            y=perc, color="k", linestyle="dashed", label="Carbon-Free Generation"
        )
        ax.text(-0.575, perc, "{:.0f}".format(perc))
        # Carbon Free + Imports Line
        perc = (
            stats[f"Historic ({self.year}) [% of Load]"]
            .loc[["Total Carbon-Free Generation", "Imports"]]
            .sum()
        )
        ax.axhline(
            y=perc,
            color="k",
            linestyle="dotted",
            label="Carbon-Free Generation + Imports",
        )
        ax.text(-0.575, perc, "{:.0f}".format(perc))
        # NYISOToolkit label and source
        ax.text(
            1.5,
            0.8,
            "NYISOToolkit\nDatasource: NYISO OASIS",
            c="black",
            fontsize="8",
            horizontalalignment="center",
            bbox=dict(boxstyle="round", ec="black", fc="lightgray", alpha=0.9),
            transform=ax.transAxes,
        )

        # Legend
        handles, labels = ax.get_legend_handles_labels()
        ax.legend(
            reversed(handles),
            reversed(labels),
            loc="right",
            bbox_to_anchor=(2.2, 0.5),
            ncol=1,
            fancybox=True,
            shadow=False,
        )
        # Axes
        ax.set(
            title=f"Historic ({self.year})",
            xlabel=self.year,
            ylabel="Percent of Load Served by Carbon-Free Energy",
            xlim=None,
            ylim=None,
        )
        plt.xticks([])

        # Save
        file = pl.Path(self.out_dir, f"{self.year}_carbon_free_year.svg")
        fig.savefig(file, bbox_inches="tight", transparent=True)
        # fig.show()

=======
        #Plot
        fig, ax = plt.subplots(figsize=(2,4), dpi=300)
        df.plot.bar(stacked=True, ax=ax,
                    color=[LEGEND_DEETS.get(x, '#333333') for x in df.columns],
                    alpha=0.9)
        #Averages and Goals
        # Carbon Free Line
        perc = stats[f'Historic ({self.year}) [% of Load]'].loc['Total Carbon-Free Generation']
        ax.axhline(y=perc, color='k', linestyle='dashed', linewidth=1,
                    label='Carbon-Free Generation')
        ax.text(-0.61, perc,'{:.0f}'.format(perc))
        # Carbon Free + Imports Line
        perc = stats[f'Historic ({self.year}) [% of Load]'].loc[['Total Carbon-Free Generation',
                                                            'Imports']].sum()
        ax.axhline(y=perc, color='k', linestyle='dotted', linewidth=1,
                   label='Carbon-Free Generation + Imports')
        ax.text(-0.61, perc,'{:.0f}'.format(perc))
        # NYISOToolkit label and source
        ax.text(1.6, 0, 'NYISOToolkit (Datasource: NYISO OASIS)',
                c='black', fontsize='4', fontstyle= 'italic', horizontalalignment='center',
                alpha=0.6, transform=ax.transAxes)
        
        #Legend
        handles, labels = ax.get_legend_handles_labels()
        ax.legend(reversed(handles), reversed(labels),
                  loc='right', bbox_to_anchor=(2.5, 0.5),
                  ncol=1, fancybox=True, shadow=False)
        #Axes
        ax.set(title=f'Historic ({self.year})',
               xlabel=self.year, ylabel='% of Demand Served by Carbon-Free Energy',
               xlim=None, ylim=None)
        plt.xticks([])
        
        #Save
        file = pl.Path(self.out_dir,f'{self.year}_carbon_free_year.png')
        fig.savefig(file, bbox_inches='tight', transparent=True)
        # fig.show()        
        
>>>>>>> 7e4eaa60
    def fig_carbon_free_years():
        """Todo: stacked area chart over time using nyisostat annual summary"""
        return

    def net_load():
        """Todo: Load vs Net Load Shape"""
        return<|MERGE_RESOLUTION|>--- conflicted
+++ resolved
@@ -8,20 +8,6 @@
 from nyisotoolkit.nyisostat.nyisostat import NYISOStat
 
 # Figure Configuration
-<<<<<<< HEAD
-plt.style.use(["seaborn-whitegrid"])
-plt.rcParams.update(
-    {
-        "font.weight": "bold",
-        "font.size": 12,
-        "axes.labelweight": "bold",
-        "lines.linewidth": 2,
-        "axes.titleweight": "bold",
-        "axes.grid": True,
-        "axes.edgecolor": ".15",
-    }
-)
-=======
 plt.style.use(['seaborn-whitegrid'])
 plt.rcParams.update({'font.weight': 'bold',
                      'font.size': 8,
@@ -30,7 +16,6 @@
                      'axes.titleweight': 'bold',
                      'axes.grid': True,
                      'axes.edgecolor': '.15'})
->>>>>>> 7e4eaa60
 
 # Legend Colors
 c_dir = pl.Path(__file__).resolve().parent
@@ -159,33 +144,7 @@
         f: str
             Frequency of graph to generate (daily ('D') and monthly ('M') recommended)
         """
-<<<<<<< HEAD
-
-        tables = self.tables_energy(year=self.year, f=f)  # Data
-        # Plots
-        fig, ax = plt.subplots(figsize=(10, 5), dpi=300)
-        tables["fuel_mix"].plot.area(
-            ax=ax,
-            color=[LEGEND_DEETS.get(x, "#333333") for x in tables["fuel_mix"].columns],
-            alpha=0.9,
-            lw=0,
-        )  # fuel mix
-        tables["load"].plot.line(
-            ax=ax, linestyle="dashed", linewidth=1, color="k", label="Load"
-        )  # load line
-
-        ax.legend(
-            loc="upper center",
-            bbox_to_anchor=(0.5, -0.05),
-            ncol=4,
-            fancybox=True,
-            shadow=False,
-        )  # Legend
-        # Axes
-        if f == "M":
-            ylabel = "Energy [TWh]"
-=======
-        
+
         tables = self.tables_energy(year=self.year, f=f) #Data
         #Plots
         fig, ax = plt.subplots(figsize=(6,3), dpi=300)
@@ -198,7 +157,6 @@
         #Axes
         if f == 'M':
             ylabel = 'Energy [TWh]'
->>>>>>> 7e4eaa60
         else:
             ylabel = "Energy [GWh]"
         ax.set(
@@ -212,22 +170,7 @@
         plt.setp(ax.get_xticklabels(), rotation=0, horizontalalignment="center")
         plt.setp(ax.xaxis.get_ticklines() + ax.yaxis.get_ticklines(), markersize=3)
         # NYISOToolkit label and source
-<<<<<<< HEAD
-        ax.text(
-            0.91,
-            0.92,
-            "NYISOToolkit\nDatasource: NYISO OASIS",
-            c="black",
-            fontsize="7",
-            horizontalalignment="center",
-            bbox=dict(boxstyle="round", ec="black", fc="lightgray", alpha=0.9),
-            transform=ax.transAxes,
-        )
-
-        # Save and show
-        file = pl.Path(self.out_dir, f"{self.year}_energy_{f}.svg")
-        fig.savefig(file, bbox_inches="tight", transparent=True)
-=======
+
         ax.text(0.875, 0.015, 'NYISOToolkit (Datasource: NYISO OASIS)',
                 c='black', fontsize='4', fontstyle= 'italic', horizontalalignment='center',
                 alpha=0.6, transform=ax.transAxes)
@@ -235,7 +178,7 @@
         #Save and show
         file = pl.Path(self.out_dir, f'{self.year}_energy_{f}.png')
         fig.savefig(file, bbox_inches='tight', transparent=True)
->>>>>>> 7e4eaa60
+
         # fig.show()
 
     @staticmethod
@@ -275,33 +218,7 @@
             Frequency of graph to generate (daily ('D') and monthly ('M') recommended)
 
         """
-<<<<<<< HEAD
-        tables = self.tables_clcpa_carbon_free(year=self.year, f=f)  # Data
-
-        # Plot Carbon-free Fraction
-        fig, ax = plt.subplots(figsize=(10, 5), dpi=300)
-        tables["df"].plot.area(
-            ax=ax,
-            color=[LEGEND_DEETS.get(x, "#333333") for x in tables["df"].columns],
-            alpha=0.9,
-            lw=0,
-        )
-
-        # Plot Import Line
-        gen_imp = tables["ef"][CARBONFREE_SOURCES + ["Imports"]].sum(axis="columns")
-        gen_imp.index = gen_imp.index.astype("O")
-        gen_imp.plot.line(
-            ax=ax, linestyle="dotted", linewidth=1, color="k", label="Total + Imports"
-        )
-
-        # Plot Goals and Progress
-        data = [[t for t in CARBONFREE_SOURCES if t != "Nuclear"], CARBONFREE_SOURCES]
-        averages = [
-            "Renewable: {:.0f}% + Imports: {:.0f}% (70% by 2030)",
-            "Carbon-Free: {:.0f}% + Imports: {:.0f}% (100% by 2040)",
-        ]
-        colors = ["limegreen", "lawngreen"]
-=======
+
         tables = self.tables_clcpa_carbon_free(year=self.year, f=f) # Data
         
         #Plot Carbon-free Fraction
@@ -322,7 +239,7 @@
         averages = ['Renewable: {:.0f}% + Imports: {:.0f}% (70% by 2030)',
                     'Carbon-Free: {:.0f}% + Imports: {:.0f}% (100% by 2040)']
         colors = ['limegreen','lawngreen']
->>>>>>> 7e4eaa60
+
         h_distances = [0.05, 0.05]
         for t, l, c, h in zip(data, averages, colors, h_distances):
             avg = (
@@ -344,42 +261,7 @@
                 transform=ax.transAxes,
             )
         # NYISOToolkit label and source
-<<<<<<< HEAD
-        ax.text(
-            0.91,
-            0.92,
-            "NYISOToolkit\nDatasource: NYISO OASIS",
-            c="black",
-            fontsize="7",
-            horizontalalignment="center",
-            bbox=dict(boxstyle="round", ec="black", fc="lightgray", alpha=0.9),
-            transform=ax.transAxes,
-        )
-
-        # Legend
-        ax.legend(
-            loc="upper center",
-            bbox_to_anchor=(0.45, -0.05),
-            ncol=5,
-            fancybox=True,
-            shadow=False,
-        )
-        # Axes
-        ax.set(
-            title=f"Historic ({self.year})",
-            xlabel=None,
-            ylabel="Percent of Load Served by Carbon-Free Energy",
-            xlim=[tables["df"].index[0], tables["df"].index[-1]],
-            ylim=[0, 100],
-        )
-        ax.xaxis.set_major_formatter(mdates.DateFormatter("%b"))
-        plt.setp(ax.get_xticklabels(), rotation=0, horizontalalignment="center")
-        plt.setp(ax.xaxis.get_ticklines() + ax.yaxis.get_ticklines(), markersize=3)
-
-        # Save and show
-        file = pl.Path(self.out_dir, f"{self.year}_clcpa_carbon_free_{f}.svg")
-        fig.savefig(file, bbox_inches="tight", transparent=True)
-=======
+
         ax.text(0.875, 0.015, 'NYISOToolkit (Datasource: NYISO OASIS)',
                 c='black', fontsize='4', fontstyle= 'italic', horizontalalignment='center',
                 alpha=0.6, transform=ax.transAxes)
@@ -398,7 +280,7 @@
         #Save and show
         file = pl.Path(self.out_dir, f'{self.year}_clcpa_carbon_free_{f}.png')
         fig.savefig(file, bbox_inches='tight', transparent=True)
->>>>>>> 7e4eaa60
+
         # fig.show()
 
     def fig_carbon_free_year(self):
@@ -414,76 +296,7 @@
             ]
         )
         df = df.to_frame().T
-<<<<<<< HEAD
-        # Plot
-        fig, ax = plt.subplots(figsize=(4, 8), dpi=300)
-        df.plot.bar(
-            stacked=True,
-            ax=ax,
-            color=[LEGEND_DEETS.get(x, "#333333") for x in df.columns],
-            alpha=0.9,
-        )
-        # Averages and Goals
-        # Carbon Free Line
-        perc = stats[f"Historic ({self.year}) [% of Load]"].loc[
-            "Total Carbon-Free Generation"
-        ]
-        ax.axhline(
-            y=perc, color="k", linestyle="dashed", label="Carbon-Free Generation"
-        )
-        ax.text(-0.575, perc, "{:.0f}".format(perc))
-        # Carbon Free + Imports Line
-        perc = (
-            stats[f"Historic ({self.year}) [% of Load]"]
-            .loc[["Total Carbon-Free Generation", "Imports"]]
-            .sum()
-        )
-        ax.axhline(
-            y=perc,
-            color="k",
-            linestyle="dotted",
-            label="Carbon-Free Generation + Imports",
-        )
-        ax.text(-0.575, perc, "{:.0f}".format(perc))
-        # NYISOToolkit label and source
-        ax.text(
-            1.5,
-            0.8,
-            "NYISOToolkit\nDatasource: NYISO OASIS",
-            c="black",
-            fontsize="8",
-            horizontalalignment="center",
-            bbox=dict(boxstyle="round", ec="black", fc="lightgray", alpha=0.9),
-            transform=ax.transAxes,
-        )
-
-        # Legend
-        handles, labels = ax.get_legend_handles_labels()
-        ax.legend(
-            reversed(handles),
-            reversed(labels),
-            loc="right",
-            bbox_to_anchor=(2.2, 0.5),
-            ncol=1,
-            fancybox=True,
-            shadow=False,
-        )
-        # Axes
-        ax.set(
-            title=f"Historic ({self.year})",
-            xlabel=self.year,
-            ylabel="Percent of Load Served by Carbon-Free Energy",
-            xlim=None,
-            ylim=None,
-        )
-        plt.xticks([])
-
-        # Save
-        file = pl.Path(self.out_dir, f"{self.year}_carbon_free_year.svg")
-        fig.savefig(file, bbox_inches="tight", transparent=True)
-        # fig.show()
-
-=======
+
         #Plot
         fig, ax = plt.subplots(figsize=(2,4), dpi=300)
         df.plot.bar(stacked=True, ax=ax,
@@ -522,7 +335,6 @@
         fig.savefig(file, bbox_inches='tight', transparent=True)
         # fig.show()        
         
->>>>>>> 7e4eaa60
     def fig_carbon_free_years():
         """Todo: stacked area chart over time using nyisostat annual summary"""
         return
