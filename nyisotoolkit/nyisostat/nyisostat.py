--- conflicted
+++ resolved
@@ -123,19 +123,10 @@
         imports = (imports * 1 / 12).sum(axis="index").sum() / (10 ** 6)
 
         fuel_mix = fuel_mix.to_frame()
-<<<<<<< HEAD
-        fuel_mix = fuel_mix.rename(columns={0: f"Historic ({self.year})"}).sort_values(
-            f"Historic ({self.year})", ascending=False
-        )
-
-        # reorder carbon free resources first
-        carbon_free_resources = ["Nuclear", "Hydro", "Other Renewables", "Wind"]
-=======
         fuel_mix = fuel_mix.rename(columns={0:f'Historic ({self.year})'}).sort_values(f'Historic ({self.year})', ascending=False)
         
         #reorder carbon free resources first
         carbon_free_resources = ['Hydro','Wind','Other Renewables','Nuclear']
->>>>>>> 9028502b
         df = fuel_mix.loc[carbon_free_resources]
         df = pd.concat(
             [
