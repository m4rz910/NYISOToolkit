--- conflicted
+++ resolved
@@ -18,16 +18,6 @@
         "Operating System :: OS Independent",
     ],
     packages=setuptools.find_packages(),
-<<<<<<< HEAD
-    install_requires=[
-        "pandas>=1.0.5",
-        "matplotlib>=3.2.2",
-        "pytest>=6.0.1",
-        "pytz>=2020.1",
-        "requests>=2.24.0",
-        "pyyaml>=5.3.1",
-    ],
-=======
     package_data = {
         '': ['*.yml']
     },
@@ -38,5 +28,4 @@
                       'pytz>=2020.1',
                       'requests>=2.24.0',
                       'pyyaml>=5.3.1']
->>>>>>> 9028502b
 )